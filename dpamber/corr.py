--- conflicted
+++ resolved
@@ -6,12 +6,8 @@
 from dpdata.amber.mask import pick_by_amber_mask
 from dpdata.system import Axis, DataType, LabeledSystem, System
 
-<<<<<<< HEAD
-import dpamber.aparam as _  # noqa: F401
 from dpamber.disang import Disang
 
-=======
->>>>>>> 96f2c76e
 
 def get_amber_fp(
     cutoff: float,
